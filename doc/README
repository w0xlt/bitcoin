<<<<<<< HEAD
Bitcoin 0.5.1 BETA
=======
Bitcoin 0.4.3 BETA
>>>>>>> 1f532040

Copyright (c) 2009-2011 Bitcoin Developers
Distributed under the MIT/X11 software license, see the accompanying
file license.txt or http://www.opensource.org/licenses/mit-license.php.
This product includes software developed by the OpenSSL Project for use in
the OpenSSL Toolkit (http://www.openssl.org/).  This product includes
cryptographic software written by Eric Young (eay@cryptsoft.com).


Intro
-----
Bitcoin is a free open source peer-to-peer electronic cash system that is
completely decentralized, without the need for a central server or trusted
parties.  Users hold the crypto keys to their own money and transact directly
with each other, with the help of a P2P network to check for double-spending.


Setup
-----
You need the Qt4 run-time libraries to run bitcoin-qt. On Debian or Ubuntu:
  sudo apt-get install libqtgui4

Unpack the files into a directory and run:
 bin/32/bitcoin-qt (GUI, 32-bit)
 bin/32/bitcoind (headless, 32-bit)
 bin/64/bitcoin-qt (GUI, 64-bit)
 bin/64/bitcoind (headless, 64-bit)


See the documentation at the bitcoin wiki:
  https://en.bitcoin.it/wiki/Main_Page
for help and more information.<|MERGE_RESOLUTION|>--- conflicted
+++ resolved
@@ -1,8 +1,4 @@
-<<<<<<< HEAD
-Bitcoin 0.5.1 BETA
-=======
-Bitcoin 0.4.3 BETA
->>>>>>> 1f532040
+Bitcoin 0.5.0.2 BETA
 
 Copyright (c) 2009-2011 Bitcoin Developers
 Distributed under the MIT/X11 software license, see the accompanying
